language: go
go_import_path: github.com/ethereum/go-ethereum
sudo: false
matrix:
  include:
<<<<<<< HEAD
    #- os: linux
    #  dist: trusty
    #  sudo: required
    #  go: 1.9.x
    #  script:
    #    - sudo modprobe fuse
    #    - sudo chmod 666 /dev/fuse
    #    - sudo chown root:$USER /etc/fuse.conf
    #    - go run build/ci.go install
    #    - go run build/ci.go test -coverage
=======
    - os: linux
      dist: trusty
      sudo: required
      go: 1.9.x
      script:
        - sudo modprobe fuse
        - sudo chmod 666 /dev/fuse
        - sudo chown root:$USER /etc/fuse.conf
        - go run build/ci.go install
        - go run build/ci.go test -coverage $TEST_PACKAGES
>>>>>>> 3d03dc07

    # These are the latest Go versions.
    - os: linux
      dist: trusty
      sudo: required
<<<<<<< HEAD
      go: "1.10"
=======
      go: 1.10.x
>>>>>>> 3d03dc07
      script:
        - sudo modprobe fuse
        - sudo chmod 666 /dev/fuse
        - sudo chown root:$USER /etc/fuse.conf
        - go run build/ci.go install
        - go run build/ci.go test -coverage $TEST_PACKAGES

<<<<<<< HEAD
    #- os: osx
    #  go: "1.10"
    #  script:
    #    - unset -f cd # workaround for https://github.com/travis-ci/travis-ci/issues/8703
    #    - brew update
    #    - brew install caskroom/cask/brew-cask
    #    - brew cask install osxfuse
    #    - go run build/ci.go install
    #    - go run build/ci.go test -coverage
=======
    - os: osx
      go: 1.10.x
      script:
        - unset -f cd # workaround for https://github.com/travis-ci/travis-ci/issues/8703
        - brew update
        - brew cask install osxfuse
        - go run build/ci.go install
        - go run build/ci.go test -coverage $TEST_PACKAGES
>>>>>>> 3d03dc07

    # This builder only tests code linters on latest version of Go
    - os: linux
      dist: trusty
<<<<<<< HEAD
      go: "1.10"
=======
      go: 1.10.x
>>>>>>> 3d03dc07
      env:
        - lint
      git:
        submodules: false # avoid cloning ethereum/tests
      script:
        - go run build/ci.go lint

<<<<<<< HEAD
    # Tasks below this line are for uploading distributables, this is not necessary at the moment
    # for Prysmatic Labs Geth Sharding implementation development. 
=======
    # This builder does the Ubuntu PPA upload
    - os: linux
      dist: trusty
      go: 1.10.x
      env:
        - ubuntu-ppa
      git:
        submodules: false # avoid cloning ethereum/tests
      addons:
        apt:
          packages:
            - devscripts
            - debhelper
            - dput
            - fakeroot
      script:
        - go run build/ci.go debsrc -signer "Go Ethereum Linux Builder <geth-ci@ethereum.org>" -upload ppa:ethereum/ethereum

    # This builder does the Linux Azure uploads
    - os: linux
      dist: trusty
      sudo: required
      go: 1.10.x
      env:
        - azure-linux
      git:
        submodules: false # avoid cloning ethereum/tests
      addons:
        apt:
          packages:
            - gcc-multilib
      script:
        # Build for the primary platforms that Trusty can manage
        - go run build/ci.go install
        - go run build/ci.go archive -type tar -signer LINUX_SIGNING_KEY -upload gethstore/builds
        - go run build/ci.go install -arch 386
        - go run build/ci.go archive -arch 386 -type tar -signer LINUX_SIGNING_KEY -upload gethstore/builds

        # Switch over GCC to cross compilation (breaks 386, hence why do it here only)
        - sudo -E apt-get -yq --no-install-suggests --no-install-recommends --force-yes install gcc-arm-linux-gnueabi libc6-dev-armel-cross gcc-arm-linux-gnueabihf libc6-dev-armhf-cross gcc-aarch64-linux-gnu libc6-dev-arm64-cross
        - sudo ln -s /usr/include/asm-generic /usr/include/asm

        - GOARM=5 go run build/ci.go install -arch arm -cc arm-linux-gnueabi-gcc
        - GOARM=5 go run build/ci.go archive -arch arm -type tar -signer LINUX_SIGNING_KEY -upload gethstore/builds
        - GOARM=6 go run build/ci.go install -arch arm -cc arm-linux-gnueabi-gcc
        - GOARM=6 go run build/ci.go archive -arch arm -type tar -signer LINUX_SIGNING_KEY -upload gethstore/builds
        - GOARM=7 go run build/ci.go install -arch arm -cc arm-linux-gnueabihf-gcc
        - GOARM=7 go run build/ci.go archive -arch arm -type tar -signer LINUX_SIGNING_KEY -upload gethstore/builds
        - go run build/ci.go install -arch arm64 -cc aarch64-linux-gnu-gcc
        - go run build/ci.go archive -arch arm64 -type tar -signer LINUX_SIGNING_KEY -upload gethstore/builds

    # This builder does the Linux Azure MIPS xgo uploads
    - os: linux
      dist: trusty
      services:
        - docker
      go: 1.10.x
      env:
        - azure-linux-mips
      git:
        submodules: false # avoid cloning ethereum/tests
      script:
        - go run build/ci.go xgo --alltools -- --targets=linux/mips --ldflags '-extldflags "-static"' -v
        - for bin in build/bin/*-linux-mips; do mv -f "${bin}" "${bin/-linux-mips/}"; done
        - go run build/ci.go archive -arch mips -type tar -signer LINUX_SIGNING_KEY -upload gethstore/builds
>>>>>>> 3d03dc07

    # TODO: Enable these distributables for sharding once stable milestones have been reached.

    # This builder does the Ubuntu PPA and Linux Azure uploads
    # - os: linux
    #   dist: trusty
    #   sudo: required
    #   go: 1.9.x
    #   env:
    #     - ubuntu-ppa
    #     - azure-linux
    #   git:
    #     submodules: false # avoid cloning ethereum/tests
    #   addons:
    #     apt:
    #       packages:
    #         - devscripts
    #         - debhelper
    #         - dput
    #         - gcc-multilib
    #         - fakeroot
    #   script:
    #     # Build for the primary platforms that Trusty can manage
    #     - go run build/ci.go debsrc -signer "Go Ethereum Linux Builder <geth-ci@ethereum.org>" -upload ppa:ethereum/ethereum
    #     - go run build/ci.go install
    #     - go run build/ci.go archive -type tar -signer LINUX_SIGNING_KEY -upload gethstore/builds
    #     - go run build/ci.go install -arch 386
    #     - go run build/ci.go archive -arch 386 -type tar -signer LINUX_SIGNING_KEY -upload gethstore/builds

    #     # Switch over GCC to cross compilation (breaks 386, hence why do it here only)
    #     - sudo -E apt-get -yq --no-install-suggests --no-install-recommends --force-yes install gcc-arm-linux-gnueabi libc6-dev-armel-cross gcc-arm-linux-gnueabihf libc6-dev-armhf-cross gcc-aarch64-linux-gnu libc6-dev-arm64-cross
    #     - sudo ln -s /usr/include/asm-generic /usr/include/asm

    #     - GOARM=5 go run build/ci.go install -arch arm -cc arm-linux-gnueabi-gcc
    #     - GOARM=5 go run build/ci.go archive -arch arm -type tar -signer LINUX_SIGNING_KEY -upload gethstore/builds
    #     - GOARM=6 go run build/ci.go install -arch arm -cc arm-linux-gnueabi-gcc
    #     - GOARM=6 go run build/ci.go archive -arch arm -type tar -signer LINUX_SIGNING_KEY -upload gethstore/builds
    #     - GOARM=7 go run build/ci.go install -arch arm -cc arm-linux-gnueabihf-gcc
    #     - GOARM=7 go run build/ci.go archive -arch arm -type tar -signer LINUX_SIGNING_KEY -upload gethstore/builds
    #     - go run build/ci.go install -arch arm64 -cc aarch64-linux-gnu-gcc
    #     - go run build/ci.go archive -arch arm64 -type tar -signer LINUX_SIGNING_KEY -upload gethstore/builds

    # This builder does the Linux Azure MIPS xgo uploads
    # - os: linux
    #   dist: trusty
    #   services:
    #     - docker
    #   go: 1.9.x
    #   env:
    #     - azure-linux-mips
    #   git:
    #     submodules: false # avoid cloning ethereum/tests
    #   script:
    #     - go run build/ci.go xgo --alltools -- --targets=linux/mips --ldflags '-extldflags "-static"' -v
    #     - for bin in build/bin/*-linux-mips; do mv -f "${bin}" "${bin/-linux-mips/}"; done
    #     - go run build/ci.go archive -arch mips -type tar -signer LINUX_SIGNING_KEY -upload gethstore/builds

    #     - go run build/ci.go xgo --alltools -- --targets=linux/mipsle --ldflags '-extldflags "-static"' -v
    #     - for bin in build/bin/*-linux-mipsle; do mv -f "${bin}" "${bin/-linux-mipsle/}"; done
    #     - go run build/ci.go archive -arch mipsle -type tar -signer LINUX_SIGNING_KEY -upload gethstore/builds

    #     - go run build/ci.go xgo --alltools -- --targets=linux/mips64 --ldflags '-extldflags "-static"' -v
    #     - for bin in build/bin/*-linux-mips64; do mv -f "${bin}" "${bin/-linux-mips64/}"; done
    #     - go run build/ci.go archive -arch mips64 -type tar -signer LINUX_SIGNING_KEY -upload gethstore/builds

    #     - go run build/ci.go xgo --alltools -- --targets=linux/mips64le --ldflags '-extldflags "-static"' -v
    #     - for bin in build/bin/*-linux-mips64le; do mv -f "${bin}" "${bin/-linux-mips64le/}"; done
    #     - go run build/ci.go archive -arch mips64le -type tar -signer LINUX_SIGNING_KEY -upload gethstore/builds

    # This builder does the Android Maven and Azure uploads
<<<<<<< HEAD
    # - os: linux
    #   dist: precise # Needed for the android tools
    #   addons:
    #     apt:
    #       packages:
    #         - oracle-java8-installer
    #         - oracle-java8-set-default
    #   language: android
    #   android:
    #     components:
    #       - platform-tools
    #       - tools
    #       - android-15
    #       - android-19
    #       - android-24
    #   env:
    #     - azure-android
    #     - maven-android
    #   git:
    #     submodules: false # avoid cloning ethereum/tests
    #   before_install:
    #     - curl https://storage.googleapis.com/golang/go1.9.2.linux-amd64.tar.gz | tar -xz
    #     - export PATH=`pwd`/go/bin:$PATH
    #     - export GOROOT=`pwd`/go
    #     - export GOPATH=$HOME/go
    #   script:
    #     # Build the Android archive and upload it to Maven Central and Azure
    #     - curl https://dl.google.com/android/repository/android-ndk-r15c-linux-x86_64.zip -o android-ndk-r15c.zip
    #     - unzip -q android-ndk-r15c.zip && rm android-ndk-r15c.zip
    #     - mv android-ndk-r15c $HOME
    #     - export ANDROID_NDK=$HOME/android-ndk-r15c

    #     - mkdir -p $GOPATH/src/github.com/ethereum
    #     - ln -s `pwd` $GOPATH/src/github.com/ethereum
    #     - go run build/ci.go aar -signer ANDROID_SIGNING_KEY -deploy https://oss.sonatype.org -upload gethstore/builds

    # This builder does the OSX Azure, iOS CocoaPods and iOS Azure uploads
    # - os: osx
    #   go: 1.9.x
    #   env:
    #     - azure-osx
    #     - azure-ios
    #     - cocoapods-ios
    #   git:
    #     submodules: false # avoid cloning ethereum/tests
    #   script:
    #     - go run build/ci.go install
    #     - go run build/ci.go archive -type tar -signer OSX_SIGNING_KEY -upload gethstore/builds

    #     # Build the iOS framework and upload it to CocoaPods and Azure
    #     - gem uninstall cocoapods -a -x
    #     - gem install cocoapods

    #     - mv ~/.cocoapods/repos/master ~/.cocoapods/repos/master.bak
    #     - sed -i '.bak' 's/repo.join/!repo.join/g' $(dirname `gem which cocoapods`)/cocoapods/sources_manager.rb
    #     - if [ "$TRAVIS_PULL_REQUEST" = "false" ]; then git clone --depth=1 https://github.com/CocoaPods/Specs.git ~/.cocoapods/repos/master && pod setup --verbose; fi

    #     - xctool -version
    #     - xcrun simctl list

    #     - go run build/ci.go xcode -signer IOS_SIGNING_KEY -deploy trunk -upload gethstore/builds

    # # This builder does the Azure archive purges to avoid accumulating junk
    # - os: linux
    #   dist: trusty
    #   sudo: required
    #   go: 1.9.x
    #   env:
    #     - azure-purge
    #   git:
    #     submodules: false # avoid cloning ethereum/tests
    #   script:
    #     - go run build/ci.go purge -store gethstore/builds -days 14
=======
    - os: linux
      dist: precise # Needed for the android tools
      addons:
        apt:
          packages:
            - oracle-java8-installer
            - oracle-java8-set-default
      language: android
      android:
        components:
          - platform-tools
          - tools
          - android-15
          - android-19
          - android-24
      env:
        - azure-android
        - maven-android
      git:
        submodules: false # avoid cloning ethereum/tests
      before_install:
        - curl https://storage.googleapis.com/golang/go1.10.1.linux-amd64.tar.gz | tar -xz
        - export PATH=`pwd`/go/bin:$PATH
        - export GOROOT=`pwd`/go
        - export GOPATH=$HOME/go
      script:
        # Build the Android archive and upload it to Maven Central and Azure
        - curl https://dl.google.com/android/repository/android-ndk-r15c-linux-x86_64.zip -o android-ndk-r15c.zip
        - unzip -q android-ndk-r15c.zip && rm android-ndk-r15c.zip
        - mv android-ndk-r15c $HOME
        - export ANDROID_NDK=$HOME/android-ndk-r15c

        - mkdir -p $GOPATH/src/github.com/ethereum
        - ln -s `pwd` $GOPATH/src/github.com/ethereum
        - go run build/ci.go aar -signer ANDROID_SIGNING_KEY -deploy https://oss.sonatype.org -upload gethstore/builds

    # This builder does the OSX Azure, iOS CocoaPods and iOS Azure uploads
    - os: osx
      go: 1.10.x
      env:
        - azure-osx
        - azure-ios
        - cocoapods-ios
      git:
        submodules: false # avoid cloning ethereum/tests
      script:
        - go run build/ci.go install
        - go run build/ci.go archive -type tar -signer OSX_SIGNING_KEY -upload gethstore/builds

        # Build the iOS framework and upload it to CocoaPods and Azure
        - gem uninstall cocoapods -a -x
        - gem install cocoapods

        - mv ~/.cocoapods/repos/master ~/.cocoapods/repos/master.bak
        - sed -i '.bak' 's/repo.join/!repo.join/g' $(dirname `gem which cocoapods`)/cocoapods/sources_manager.rb
        - if [ "$TRAVIS_PULL_REQUEST" = "false" ]; then git clone --depth=1 https://github.com/CocoaPods/Specs.git ~/.cocoapods/repos/master && pod setup --verbose; fi

        - xctool -version
        - xcrun simctl list

        # Workaround for https://github.com/golang/go/issues/23749
        - export CGO_CFLAGS_ALLOW='-fmodules|-fblocks|-fobjc-arc'
        - go run build/ci.go xcode -signer IOS_SIGNING_KEY -deploy trunk -upload gethstore/builds

    # This builder does the Azure archive purges to avoid accumulating junk
    - os: linux
      dist: trusty
      go: 1.10.x
      env:
        - azure-purge
      git:
        submodules: false # avoid cloning ethereum/tests
      script:
        - go run build/ci.go purge -store gethstore/builds -days 14
>>>>>>> 3d03dc07

notifications:
  webhooks:
    urls:
      - https://webhooks.gitter.im/e/e09ccdce1048c5e03445
    on_success: change
    on_failure: always<|MERGE_RESOLUTION|>--- conflicted
+++ resolved
@@ -3,7 +3,6 @@
 sudo: false
 matrix:
   include:
-<<<<<<< HEAD
     #- os: linux
     #  dist: trusty
     #  sudo: required
@@ -14,36 +13,19 @@
     #    - sudo chown root:$USER /etc/fuse.conf
     #    - go run build/ci.go install
     #    - go run build/ci.go test -coverage
-=======
+
+    # These are the latest Go versions.
     - os: linux
       dist: trusty
       sudo: required
-      go: 1.9.x
+      go: 1.10.x
       script:
         - sudo modprobe fuse
         - sudo chmod 666 /dev/fuse
         - sudo chown root:$USER /etc/fuse.conf
         - go run build/ci.go install
         - go run build/ci.go test -coverage $TEST_PACKAGES
->>>>>>> 3d03dc07
-
-    # These are the latest Go versions.
-    - os: linux
-      dist: trusty
-      sudo: required
-<<<<<<< HEAD
-      go: "1.10"
-=======
-      go: 1.10.x
->>>>>>> 3d03dc07
-      script:
-        - sudo modprobe fuse
-        - sudo chmod 666 /dev/fuse
-        - sudo chown root:$USER /etc/fuse.conf
-        - go run build/ci.go install
-        - go run build/ci.go test -coverage $TEST_PACKAGES
-
-<<<<<<< HEAD
+
     #- os: osx
     #  go: "1.10"
     #  script:
@@ -53,25 +35,11 @@
     #    - brew cask install osxfuse
     #    - go run build/ci.go install
     #    - go run build/ci.go test -coverage
-=======
-    - os: osx
-      go: 1.10.x
-      script:
-        - unset -f cd # workaround for https://github.com/travis-ci/travis-ci/issues/8703
-        - brew update
-        - brew cask install osxfuse
-        - go run build/ci.go install
-        - go run build/ci.go test -coverage $TEST_PACKAGES
->>>>>>> 3d03dc07
 
     # This builder only tests code linters on latest version of Go
     - os: linux
       dist: trusty
-<<<<<<< HEAD
-      go: "1.10"
-=======
       go: 1.10.x
->>>>>>> 3d03dc07
       env:
         - lint
       git:
@@ -79,76 +47,8 @@
       script:
         - go run build/ci.go lint
 
-<<<<<<< HEAD
     # Tasks below this line are for uploading distributables, this is not necessary at the moment
     # for Prysmatic Labs Geth Sharding implementation development. 
-=======
-    # This builder does the Ubuntu PPA upload
-    - os: linux
-      dist: trusty
-      go: 1.10.x
-      env:
-        - ubuntu-ppa
-      git:
-        submodules: false # avoid cloning ethereum/tests
-      addons:
-        apt:
-          packages:
-            - devscripts
-            - debhelper
-            - dput
-            - fakeroot
-      script:
-        - go run build/ci.go debsrc -signer "Go Ethereum Linux Builder <geth-ci@ethereum.org>" -upload ppa:ethereum/ethereum
-
-    # This builder does the Linux Azure uploads
-    - os: linux
-      dist: trusty
-      sudo: required
-      go: 1.10.x
-      env:
-        - azure-linux
-      git:
-        submodules: false # avoid cloning ethereum/tests
-      addons:
-        apt:
-          packages:
-            - gcc-multilib
-      script:
-        # Build for the primary platforms that Trusty can manage
-        - go run build/ci.go install
-        - go run build/ci.go archive -type tar -signer LINUX_SIGNING_KEY -upload gethstore/builds
-        - go run build/ci.go install -arch 386
-        - go run build/ci.go archive -arch 386 -type tar -signer LINUX_SIGNING_KEY -upload gethstore/builds
-
-        # Switch over GCC to cross compilation (breaks 386, hence why do it here only)
-        - sudo -E apt-get -yq --no-install-suggests --no-install-recommends --force-yes install gcc-arm-linux-gnueabi libc6-dev-armel-cross gcc-arm-linux-gnueabihf libc6-dev-armhf-cross gcc-aarch64-linux-gnu libc6-dev-arm64-cross
-        - sudo ln -s /usr/include/asm-generic /usr/include/asm
-
-        - GOARM=5 go run build/ci.go install -arch arm -cc arm-linux-gnueabi-gcc
-        - GOARM=5 go run build/ci.go archive -arch arm -type tar -signer LINUX_SIGNING_KEY -upload gethstore/builds
-        - GOARM=6 go run build/ci.go install -arch arm -cc arm-linux-gnueabi-gcc
-        - GOARM=6 go run build/ci.go archive -arch arm -type tar -signer LINUX_SIGNING_KEY -upload gethstore/builds
-        - GOARM=7 go run build/ci.go install -arch arm -cc arm-linux-gnueabihf-gcc
-        - GOARM=7 go run build/ci.go archive -arch arm -type tar -signer LINUX_SIGNING_KEY -upload gethstore/builds
-        - go run build/ci.go install -arch arm64 -cc aarch64-linux-gnu-gcc
-        - go run build/ci.go archive -arch arm64 -type tar -signer LINUX_SIGNING_KEY -upload gethstore/builds
-
-    # This builder does the Linux Azure MIPS xgo uploads
-    - os: linux
-      dist: trusty
-      services:
-        - docker
-      go: 1.10.x
-      env:
-        - azure-linux-mips
-      git:
-        submodules: false # avoid cloning ethereum/tests
-      script:
-        - go run build/ci.go xgo --alltools -- --targets=linux/mips --ldflags '-extldflags "-static"' -v
-        - for bin in build/bin/*-linux-mips; do mv -f "${bin}" "${bin/-linux-mips/}"; done
-        - go run build/ci.go archive -arch mips -type tar -signer LINUX_SIGNING_KEY -upload gethstore/builds
->>>>>>> 3d03dc07
 
     # TODO: Enable these distributables for sharding once stable milestones have been reached.
 
@@ -219,7 +119,6 @@
     #     - go run build/ci.go archive -arch mips64le -type tar -signer LINUX_SIGNING_KEY -upload gethstore/builds
 
     # This builder does the Android Maven and Azure uploads
-<<<<<<< HEAD
     # - os: linux
     #   dist: precise # Needed for the android tools
     #   addons:
@@ -293,82 +192,6 @@
     #     submodules: false # avoid cloning ethereum/tests
     #   script:
     #     - go run build/ci.go purge -store gethstore/builds -days 14
-=======
-    - os: linux
-      dist: precise # Needed for the android tools
-      addons:
-        apt:
-          packages:
-            - oracle-java8-installer
-            - oracle-java8-set-default
-      language: android
-      android:
-        components:
-          - platform-tools
-          - tools
-          - android-15
-          - android-19
-          - android-24
-      env:
-        - azure-android
-        - maven-android
-      git:
-        submodules: false # avoid cloning ethereum/tests
-      before_install:
-        - curl https://storage.googleapis.com/golang/go1.10.1.linux-amd64.tar.gz | tar -xz
-        - export PATH=`pwd`/go/bin:$PATH
-        - export GOROOT=`pwd`/go
-        - export GOPATH=$HOME/go
-      script:
-        # Build the Android archive and upload it to Maven Central and Azure
-        - curl https://dl.google.com/android/repository/android-ndk-r15c-linux-x86_64.zip -o android-ndk-r15c.zip
-        - unzip -q android-ndk-r15c.zip && rm android-ndk-r15c.zip
-        - mv android-ndk-r15c $HOME
-        - export ANDROID_NDK=$HOME/android-ndk-r15c
-
-        - mkdir -p $GOPATH/src/github.com/ethereum
-        - ln -s `pwd` $GOPATH/src/github.com/ethereum
-        - go run build/ci.go aar -signer ANDROID_SIGNING_KEY -deploy https://oss.sonatype.org -upload gethstore/builds
-
-    # This builder does the OSX Azure, iOS CocoaPods and iOS Azure uploads
-    - os: osx
-      go: 1.10.x
-      env:
-        - azure-osx
-        - azure-ios
-        - cocoapods-ios
-      git:
-        submodules: false # avoid cloning ethereum/tests
-      script:
-        - go run build/ci.go install
-        - go run build/ci.go archive -type tar -signer OSX_SIGNING_KEY -upload gethstore/builds
-
-        # Build the iOS framework and upload it to CocoaPods and Azure
-        - gem uninstall cocoapods -a -x
-        - gem install cocoapods
-
-        - mv ~/.cocoapods/repos/master ~/.cocoapods/repos/master.bak
-        - sed -i '.bak' 's/repo.join/!repo.join/g' $(dirname `gem which cocoapods`)/cocoapods/sources_manager.rb
-        - if [ "$TRAVIS_PULL_REQUEST" = "false" ]; then git clone --depth=1 https://github.com/CocoaPods/Specs.git ~/.cocoapods/repos/master && pod setup --verbose; fi
-
-        - xctool -version
-        - xcrun simctl list
-
-        # Workaround for https://github.com/golang/go/issues/23749
-        - export CGO_CFLAGS_ALLOW='-fmodules|-fblocks|-fobjc-arc'
-        - go run build/ci.go xcode -signer IOS_SIGNING_KEY -deploy trunk -upload gethstore/builds
-
-    # This builder does the Azure archive purges to avoid accumulating junk
-    - os: linux
-      dist: trusty
-      go: 1.10.x
-      env:
-        - azure-purge
-      git:
-        submodules: false # avoid cloning ethereum/tests
-      script:
-        - go run build/ci.go purge -store gethstore/builds -days 14
->>>>>>> 3d03dc07
 
 notifications:
   webhooks:
